[package]
name = "frontier-template-runtime"
version = "3.0.0-dev"
authors = ["Parity Technologies <admin@parity.io>"]
edition = "2018"
license = "Unlicense"
homepage = "https://substrate.dev"
repository = "https://github.com/paritytech/substrate/"

[package.metadata.docs.rs]
targets = ["x86_64-unknown-linux-gnu"]

[dependencies]
codec = { package = "parity-scale-codec", version = "2.0.0", default-features = false, features = ["derive"] }
serde = { version = "1.0.101", optional = true, features = ["derive"] }

frame-executive = { version = "3.0.0-dev", default-features = false, git = "https://github.com/paritytech/substrate.git", branch = "frontier" }
frame-support = { version = "3.0.0-dev", default-features = false, git = "https://github.com/paritytech/substrate.git", branch = "frontier" }
frame-system = { version = "3.0.0-dev", default-features = false, package = "frame-system", git = "https://github.com/paritytech/substrate.git", branch = "frontier" }
frame-system-rpc-runtime-api = { version = "3.0.0-dev", default-features = false, git = "https://github.com/paritytech/substrate.git", branch = "frontier" }

pallet-ethereum = { version = "0.1.0", default-features = false, path = "../../frame/ethereum" }
<<<<<<< HEAD
pallet-evm = { version = "2.0.0-dev", default-features = false, path = "../../frame/evm" }
pallet-evm-precompile-simple = { version = "2.0.0-dev", default-features = false, path = "../../frame/evm/precompile/simple" }
pallet-evm-precompile-sha3fips = { version = "2.0.0-dev", default-features = false, path = "../../frame/evm/precompile/sha3fips" }
pallet-aura = { version = "2.0.0-dev", default-features = false, git = "https://github.com/paritytech/substrate.git", branch = "frontier" }
pallet-balances = { version = "2.0.0-dev", default-features = false, git = "https://github.com/paritytech/substrate.git", branch = "frontier" }
pallet-grandpa = { version = "2.0.0-dev", default-features = false, git = "https://github.com/paritytech/substrate.git", branch = "frontier" }
pallet-randomness-collective-flip = { version = "2.0.0-dev", default-features = false, git = "https://github.com/paritytech/substrate.git", branch = "frontier" }
pallet-sudo = { version = "2.0.0-dev", default-features = false, git = "https://github.com/paritytech/substrate.git", branch = "frontier" }
pallet-timestamp = { version = "2.0.0-dev", default-features = false, git = "https://github.com/paritytech/substrate.git", branch = "frontier" }
pallet-transaction-payment = { version = "2.0.0-dev", default-features = false, git = "https://github.com/paritytech/substrate.git", branch = "frontier" }
pallet-transaction-payment-rpc-runtime-api = { version = "2.0.0-dev", default-features = false, git = "https://github.com/paritytech/substrate.git", branch = "frontier" }
=======
pallet-evm = { version = "3.0.0-dev", default-features = false, path = "../../frame/evm" }
pallet-evm-precompile-simple = { version = "3.0.0-dev", default-features = false, path = "../../frame/evm/precompile/simple" }
pallet-aura = { version = "3.0.0-dev", default-features = false, git = "https://github.com/paritytech/substrate.git", branch = "frontier" }
pallet-balances = { version = "3.0.0-dev", default-features = false, git = "https://github.com/paritytech/substrate.git", branch = "frontier" }
pallet-grandpa = { version = "3.0.0-dev", default-features = false, git = "https://github.com/paritytech/substrate.git", branch = "frontier" }
pallet-randomness-collective-flip = { version = "3.0.0-dev", default-features = false, git = "https://github.com/paritytech/substrate.git", branch = "frontier" }
pallet-sudo = { version = "3.0.0-dev", default-features = false, git = "https://github.com/paritytech/substrate.git", branch = "frontier" }
pallet-timestamp = { version = "3.0.0-dev", default-features = false, git = "https://github.com/paritytech/substrate.git", branch = "frontier" }
pallet-transaction-payment = { version = "3.0.0-dev", default-features = false, git = "https://github.com/paritytech/substrate.git", branch = "frontier" }
pallet-transaction-payment-rpc-runtime-api = { version = "3.0.0-dev", default-features = false, git = "https://github.com/paritytech/substrate.git", branch = "frontier" }
>>>>>>> 8d54307c

sp-api = { version = "3.0.0-dev", default-features = false, git = "https://github.com/paritytech/substrate.git", branch = "frontier" }
sp-block-builder = { default-features = false, git = "https://github.com/paritytech/substrate.git", branch = "frontier"}
sp-consensus-aura = { version = "0.9.0-dev", default-features = false, git = "https://github.com/paritytech/substrate.git", branch = "frontier" }
sp-core = { version = "3.0.0-dev", default-features = false, git = "https://github.com/paritytech/substrate.git", branch = "frontier" }
sp-inherents = { default-features = false, git = "https://github.com/paritytech/substrate.git", branch = "frontier"}
sp-io = { version = "3.0.0-dev", default-features = false, git = "https://github.com/paritytech/substrate.git", branch = "frontier" }
sp-offchain = { version = "3.0.0-dev", default-features = false, git = "https://github.com/paritytech/substrate.git", branch = "frontier" }
sp-runtime = { version = "3.0.0-dev", default-features = false, git = "https://github.com/paritytech/substrate.git", branch = "frontier" }
sp-session = { version = "3.0.0-dev", default-features = false, git = "https://github.com/paritytech/substrate.git", branch = "frontier" }
sp-std = { version = "3.0.0-dev", default-features = false, git = "https://github.com/paritytech/substrate.git", branch = "frontier" }
sp-transaction-pool = { version = "3.0.0-dev", default-features = false, git = "https://github.com/paritytech/substrate.git", branch = "frontier" }
sp-version = { version = "3.0.0-dev", default-features = false, git = "https://github.com/paritytech/substrate.git", branch = "frontier" }

fp-rpc = { default-features = false, path = "../../primitives/rpc" }

[build-dependencies]
substrate-wasm-builder = { git = "https://github.com/paritytech/substrate.git", branch = "frontier" }

[features]
default = ["std"]
std = [
	"codec/std",
	"serde",

	"frame-executive/std",
	"frame-support/std",
	"frame-system-rpc-runtime-api/std",
	"frame-system/std",
	"fp-rpc/std",

	"pallet-ethereum/std",
	"pallet-evm/std",
	"pallet-evm-precompile-simple/std",
	"pallet-aura/std",
	"pallet-balances/std",
	"pallet-grandpa/std",
	"pallet-randomness-collective-flip/std",
	"pallet-sudo/std",
	"pallet-timestamp/std",
	"pallet-transaction-payment-rpc-runtime-api/std",
	"pallet-transaction-payment/std",

	"sp-api/std",
	"sp-block-builder/std",
	"sp-consensus-aura/std",
	"sp-core/std",
	"sp-inherents/std",
	"sp-io/std",
	"sp-offchain/std",
	"sp-runtime/std",
	"sp-session/std",
	"sp-std/std",
	"sp-transaction-pool/std",
	"sp-version/std",
]<|MERGE_RESOLUTION|>--- conflicted
+++ resolved
@@ -20,19 +20,6 @@
 frame-system-rpc-runtime-api = { version = "3.0.0-dev", default-features = false, git = "https://github.com/paritytech/substrate.git", branch = "frontier" }
 
 pallet-ethereum = { version = "0.1.0", default-features = false, path = "../../frame/ethereum" }
-<<<<<<< HEAD
-pallet-evm = { version = "2.0.0-dev", default-features = false, path = "../../frame/evm" }
-pallet-evm-precompile-simple = { version = "2.0.0-dev", default-features = false, path = "../../frame/evm/precompile/simple" }
-pallet-evm-precompile-sha3fips = { version = "2.0.0-dev", default-features = false, path = "../../frame/evm/precompile/sha3fips" }
-pallet-aura = { version = "2.0.0-dev", default-features = false, git = "https://github.com/paritytech/substrate.git", branch = "frontier" }
-pallet-balances = { version = "2.0.0-dev", default-features = false, git = "https://github.com/paritytech/substrate.git", branch = "frontier" }
-pallet-grandpa = { version = "2.0.0-dev", default-features = false, git = "https://github.com/paritytech/substrate.git", branch = "frontier" }
-pallet-randomness-collective-flip = { version = "2.0.0-dev", default-features = false, git = "https://github.com/paritytech/substrate.git", branch = "frontier" }
-pallet-sudo = { version = "2.0.0-dev", default-features = false, git = "https://github.com/paritytech/substrate.git", branch = "frontier" }
-pallet-timestamp = { version = "2.0.0-dev", default-features = false, git = "https://github.com/paritytech/substrate.git", branch = "frontier" }
-pallet-transaction-payment = { version = "2.0.0-dev", default-features = false, git = "https://github.com/paritytech/substrate.git", branch = "frontier" }
-pallet-transaction-payment-rpc-runtime-api = { version = "2.0.0-dev", default-features = false, git = "https://github.com/paritytech/substrate.git", branch = "frontier" }
-=======
 pallet-evm = { version = "3.0.0-dev", default-features = false, path = "../../frame/evm" }
 pallet-evm-precompile-simple = { version = "3.0.0-dev", default-features = false, path = "../../frame/evm/precompile/simple" }
 pallet-aura = { version = "3.0.0-dev", default-features = false, git = "https://github.com/paritytech/substrate.git", branch = "frontier" }
@@ -43,7 +30,6 @@
 pallet-timestamp = { version = "3.0.0-dev", default-features = false, git = "https://github.com/paritytech/substrate.git", branch = "frontier" }
 pallet-transaction-payment = { version = "3.0.0-dev", default-features = false, git = "https://github.com/paritytech/substrate.git", branch = "frontier" }
 pallet-transaction-payment-rpc-runtime-api = { version = "3.0.0-dev", default-features = false, git = "https://github.com/paritytech/substrate.git", branch = "frontier" }
->>>>>>> 8d54307c
 
 sp-api = { version = "3.0.0-dev", default-features = false, git = "https://github.com/paritytech/substrate.git", branch = "frontier" }
 sp-block-builder = { default-features = false, git = "https://github.com/paritytech/substrate.git", branch = "frontier"}
